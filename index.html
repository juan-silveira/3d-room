--- conflicted
+++ resolved
@@ -18,7 +18,7 @@
   </head>
   <body>
     <div id="root-window">
-<<<<<<< HEAD
+      <!-- Three.js adds a `canvas` element to this element-->      
       <div id="render-target">
         <div id="ui-toolbar">
           <button class="ui-button" onclick="setActiveTool(event,'bulldoze')">BULLDOZE</button>
@@ -28,10 +28,6 @@
           <button class="ui-button" onclick="setActiveTool(event,'road')">ROAD</button>
         </div>
       </div>
-=======
-      <!-- Three.js adds a `canvas` element to this elemtn-->
-      <div id="render-target"></div>
->>>>>>> aa1b816a
     </div>
 
     <script type="module">
