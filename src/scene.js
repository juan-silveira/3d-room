import * as THREE from 'three';
import { createCamera } from './camera.js';
import { createAssetInstance } from './assets.js';

export function createScene() {
  // Initial scene setup
  const gameWindow = document.getElementById('render-target');
  const scene = new THREE.Scene();
  scene.background = new THREE.Color(0x777777);

  const camera = createCamera(gameWindow);

  const renderer = new THREE.WebGLRenderer();
  renderer.setSize(gameWindow.offsetWidth, gameWindow.offsetHeight);
  gameWindow.appendChild(renderer.domElement);
  
  const raycaster = new THREE.Raycaster();
  const mouse = new THREE.Vector2();
  let selectedObject = undefined;

  let terrain = [];
  let buildings = [];

  let onObjectSelected = undefined;

  function initialize(city) {
    scene.clear();
    terrain = [];
    buildings = [];
    for (let x = 0; x < city.size; x++) {
      const column = [];
      for (let y = 0; y < city.size; y++) {
        const terrainId = city.data[x][y].terrainId;
        const mesh = createAssetInstance(terrainId, x, y);
        scene.add(mesh);
        column.push(mesh);
      }
      terrain.push(column);
      buildings.push([...Array(city.size)]);
    }

    setupLights();
  }

  function update(city) {
    for (let x = 0; x < city.size; x++) {
      for (let y = 0; y < city.size; y++) {
        const tile = city.data[x][y];
        const existingBuildingMesh = buildings[x][y];

        // If the player removes a building, remove it from the scene
        if (!tile.building && existingBuildingMesh) {
          scene.remove(existingBuildingMesh);
          buildings[x][y] = undefined;
        }

        // If the data model has changed, update the mesh
<<<<<<< HEAD
        if (tile.building && tile.building.updated) {
          scene.remove(existingBuildingMesh);
          buildings[x][y] = createAssetInstance(tile.building.id, x, y, tile.building);
=======
        if (newBuildingId && newBuildingId !== currentBuildingId) {
          scene.remove(buildings[x][y]);
          buildings[x][y] = createAssetInstance(newBuildingId, x, y);
>>>>>>> 8c90889a
          scene.add(buildings[x][y]);
          tile.building.updated = false;
        }
      }
    }
  }

  function setupLights() {
    const lights = [
      new THREE.AmbientLight(0xffffff, 0.2),
      new THREE.DirectionalLight(0xffffff, 0.3),
      new THREE.DirectionalLight(0xffffff, 0.3),
      new THREE.DirectionalLight(0xffffff, 0.3)
    ];

    lights[1].position.set(0, 1, 0);
    lights[2].position.set(1, 1, 0);
    lights[3].position.set(0, 1, 1);

    scene.add(...lights);
  }

  /**
   * Render the contents of the scene
   */
  function draw() {
    renderer.render(scene, camera.camera);
  }

  /**
   * Starts the renderer
   */
  function start() {
    renderer.setAnimationLoop(draw);
  }

  /**
   * Stops the renderer
   */
  function stop() {
    renderer.setAnimationLoop(null);
  }

  /**
   * Event handler for `onMouseDown` event
   * @param {MouseEvent} event 
   */
  function onMouseDown(event) {
    // Compute normalized mouse coordinates
    mouse.x = (event.clientX / renderer.domElement.clientWidth) * 2 - 1;
    mouse.y = -(event.clientY / renderer.domElement.clientHeight) * 2 + 1;

    raycaster.setFromCamera(mouse, camera.camera);

    let intersections = raycaster.intersectObjects(scene.children, false);

    if (intersections.length > 0) {
      if (selectedObject) selectedObject.material.emissive.setHex(0);
      selectedObject = intersections[0].object;
      selectedObject.material.emissive.setHex(0x555555);

      if (this.onObjectSelected) {
        this.onObjectSelected(selectedObject);
      }
    }
  }

  /**
   * Event handler for 'onMouseMove' event
   * @param {MouseEvent} event 
   */
  function onMouseMove(event) {
    camera.onMouseMove(event);
  }

  return {
    onObjectSelected,
    initialize,
    update,
    start,
    stop,
    onMouseDown,
    onMouseMove
  }
}<|MERGE_RESOLUTION|>--- conflicted
+++ resolved
@@ -55,15 +55,9 @@
         }
 
         // If the data model has changed, update the mesh
-<<<<<<< HEAD
         if (tile.building && tile.building.updated) {
           scene.remove(existingBuildingMesh);
           buildings[x][y] = createAssetInstance(tile.building.id, x, y, tile.building);
-=======
-        if (newBuildingId && newBuildingId !== currentBuildingId) {
-          scene.remove(buildings[x][y]);
-          buildings[x][y] = createAssetInstance(newBuildingId, x, y);
->>>>>>> 8c90889a
           scene.add(buildings[x][y]);
           tile.building.updated = false;
         }
