--- conflicted
+++ resolved
@@ -45,19 +45,16 @@
   }
 }
 
-<<<<<<< HEAD
-export function createAssetInstance(assetId, x, y, data) {
-=======
 /**
  * Creates a new 3D asset
  * @param {string} assetId The id of the asset to create
  * @param {number} x The x-coordinate of the asset
  * @param {number} y The y-coordinate of the asset
+ * @param {data} data Additional metadata
  * @returns 
  */
-export function createAssetInstance(assetId, x, y) {
+export function createAssetInstance(assetId, x, y, data) {
   // If asset exists, configure it and return it
->>>>>>> aa1b816a
   if (assetId in assets) {
     return assets[assetId](x, y, data);
   } else {
