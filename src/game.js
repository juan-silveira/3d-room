import { createScene } from './scene.js';
import { createCity } from './city.js';
import buildingFactory from './buildings.js';

/**
 * Creates a new Game object
 * @returns a Game object
 */
export function createGame() {
  let activeToolId = '';

  const scene = createScene();
  const city = createCity(16);

  scene.initialize(city);

  scene.onObjectSelected = (selectedObject) => {
    let { x, y } = selectedObject.userData;
    const tile = city.data[x][y];

<<<<<<< HEAD
    if (activeToolId === 'bulldoze') {
      tile.building = undefined;
      scene.update(city);
    } else if (!tile.building) {
      tile.building = buildingFactory[activeToolId]();
=======
    console.log(tile);

    // If bulldoze is active, delete the building
    if (activeToolId === 'bulldoze') {
      tile.buildingId = undefined;
      scene.update(city);
    // Only add building if one doesn't already exist
    } else if (!tile.buildingId) {
      tile.buildingId = activeToolId;
>>>>>>> 8c90889a
      scene.update(city);
    }
  }

  // Hook up mouse event handlers to the scene
  document.addEventListener('mousedown', scene.onMouseDown.bind(scene), false);
  document.addEventListener('mousemove', scene.onMouseMove.bind(scene), false);
  document.addEventListener('contextmenu', (event) => event.preventDefault(), false);

  const game = {
    update() {
      // Update the city data model first, then update the scene
      city.update();
      scene.update(city);
    },
    setActiveToolId(toolId) {
      activeToolId = toolId;
      console.log(activeToolId);
    }
  }

  // Start update interval
  setInterval(() => {
    game.update();
  }, 1000)

  scene.start();

  return game;
}<|MERGE_RESOLUTION|>--- conflicted
+++ resolved
@@ -18,23 +18,13 @@
     let { x, y } = selectedObject.userData;
     const tile = city.data[x][y];
 
-<<<<<<< HEAD
+    // If bulldoze is active, delete the building
     if (activeToolId === 'bulldoze') {
       tile.building = undefined;
       scene.update(city);
+    // Otherwise, place the building if this tile doesn't have one
     } else if (!tile.building) {
       tile.building = buildingFactory[activeToolId]();
-=======
-    console.log(tile);
-
-    // If bulldoze is active, delete the building
-    if (activeToolId === 'bulldoze') {
-      tile.buildingId = undefined;
-      scene.update(city);
-    // Only add building if one doesn't already exist
-    } else if (!tile.buildingId) {
-      tile.buildingId = activeToolId;
->>>>>>> 8c90889a
       scene.update(city);
     }
   }
