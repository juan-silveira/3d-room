--- conflicted
+++ resolved
@@ -7,14 +7,10 @@
   const data = [];
 
   initialize();
-<<<<<<< HEAD
-
-=======
   
   /**
    * Initialize the data array
    */
->>>>>>> aa1b816a
   function initialize() {
     for (let x = 0; x < size; x++) {
       const column = [];
